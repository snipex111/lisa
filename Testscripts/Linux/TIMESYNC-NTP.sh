#!/bin/bash
# Copyright (c) Microsoft Corporation. All rights reserved.
# Licensed under the Apache License.

########################################################################
#
# Synopsis
#     This script tests ntp time synchronization.
#
# Description
#     This script was created to automate the testing of a Linux
#     Integration services. It enables Network Time Protocol and
#     checks if the time is in sync.
#
########################################################################

maxdelay=5.0                        # max offset in seconds.
zerodelay=0.0                       # zero
loopbackIP="127.0.0.1"              # IP to force ntpd to listen on IPv4

# Source utils.sh
. utils.sh || {
    echo "ERROR: unable to source utils.sh!"
    echo "TestAborted" > state.txt
    exit 0
}

# Source constants file and initialize most common variables
UtilsInit

<<<<<<< HEAD
GetDistro
# Try to restart NTP. If it fails we try to install it.
case $DISTRO in
        redhat_*|centos_*)
            # RHEL 8 does not support NTP, skip test
            if [[ $os_RELEASE =~ 8.* ]]; then
                LogMsg "Info: $os_VENDOR $os_RELEASE does not support NTP. Test skipped. "
                SetTestStateSkipped
                exit 0
            fi
            # Check if ntpd is running
            if ! service ntpd restart
            then
                LogMsg "Info: NTPD not installed. Trying to install..."
                if [ ! yum install -y ntp ntpdate ]; then
                    LogErr "Unable to install ntpd. Aborting"
                    SetTestStateAborted
                    exit 0
                fi

                if [ ! chkconfig ntpd on ]; then
                    LogErr "Unable to chkconfig ntpd on. Aborting"
                    SetTestStateAborted
                    exit 0
                fi

                if [ ! ntpdate pool.ntp.org ]; then
                    LogErr "Unable to set ntpdate. Aborting"
                    SetTestStateAborted
                    exit 0
                fi

                if [ ! service ntpd start ]; then
                    LogErr "Unable to start ntpd. Aborting"
                    SetTestStateAborted
                    exit 0
                fi
                LogMsg "Info: NTPD has been installed successfully!"
            fi

            # set rtc clock to system time & restart NTPD
            if [ ! hwclock --systohc ]; then
                LogErr "Unable to sync RTC clock to system time. Aborting"
                SetTestStateAborted
                exit 0
            fi

            if [ ! service ntpd restart ]; then
                LogErr "Unable to start ntpd. Aborting"
                SetTestStateAborted
                exit 0
            fi
        ;;
        ubuntu*)
            # Check if ntp is running
            if [ ! service ntp restart ]; then
                LogMsg "NTP is not installed. Trying to install..."
                update_repos
                install_package ntp
                LogMsg "Info: NTPD has been installed successfully!"
            fi

            # set rtc clock to system time & restart NTPD
            if [ ! hwclock --systohc ]; then
                LogErr "Unable to sync RTC clock to system time. Aborting"
                SetTestStateAborted
                exit 0
            fi

            if [ ! service ntp restart ]; then
                LogErr "Unable to restart ntpd. Aborting"
                SetTestStateAborted
                exit 0
            fi
        ;;
        suse*|sles*)
            #In SLES 12 service name is ntpd, in SLES 11 is ntp
            os_RELEASE=$(echo "$os_RELEASE" | sed -e 's/^\(.\{2\}\).*/\1/')
            if  [ "$os_RELEASE" -eq 11 ]; then
                srv="ntp"
            else
                srv="ntpd"
            fi

            service $srv restart
            if [ ! service $srv restart ]; then
                LogMsg "NTP is not installed. Trying to install ..."
                zypper --non-interactive install ntp
                if [ ! zypper --non-interactive install ntp ]; then
                    LogErr "Unable to install ntp. Aborting"
                    SetTestStateAborted
                    exit 0
                fi
                LogErr "NTP installed successfully!"
            fi

            service $srv stop

            # Edit NTP Server config and set the timeservers
            sed -i 's/^server.*/ /g' /etc/ntp.conf
            echo "
            server 0.pool.ntp.org
            server 1.pool.ntp.org
            server 2.pool.ntp.org
            server 3.pool.ntp.org
            " >> /etc/ntp.conf
            if [[ $? -ne 0 ]]; then
                LogErr "Unable to sync RTC clock to system time. Aborting"
                SetTestStateAborted
                exit 0
            fi

            # Set rtc clock to system time
            hwclock --systohc
            if [ ! hwclock --systohc ]; then
                LogErr "Unable to sync RTC clock to system time. Aborting"
                SetTestStateAborted
                exit 0
            fi

            # Restart NTP service
            service $srv restart
            if [ ! service $srv restart ]; then
                LogErr "Unable to restart ntpd. Aborting"
                SetTestStateAborted
                exit 0
            fi
        ;;
        coreos)
            # Refer to https://github.com/coreos/docs/blob/master/os/configuring-date-and-timezone.md#time-synchronization
            systemctl stop systemd-timesyncd
            systemctl mask systemd-timesyncd
            systemctl enable ntpd
            systemctl start ntpd
            check_exit_status "Start ntpd service"
            # set rtc clock to system time & restart NTPD
            if [ ! hwclock --systohc ]; then
                LogErr "Unable to sync RTC clock to system time. Aborting"
                SetTestStateAborted
                exit 0
            fi

            if [ ! systemctl restart ntpd ]; then
                LogErr "Unable to restart ntpd. Aborting"
                SetTestStateAborted
                exit 0
            fi
        ;;
        *)
            LogMsg "Warning: Distro not supported. Aborting"
            UpdateSummary "Warning: Distro not supported. Aborting"
            SetTestStateAborted
            exit 0
        ;;
    esac
=======
# Try to restart ntp. If it fails we try to install it.
if [ is_fedora ]; then
    # RHEL 8 does not support ntp, skip test
    if [[ $os_RELEASE =~ 8.* ]]; then
        LogMsg "Info: $os_VENDOR $os_RELEASE does not support ntp. Test skipped. "
        SetTestStateSkipped
        exit 0
    fi
    # Check if ntpd is running
    if [ ! service ntpd restart ];then
        LogMsg "Info: ntpd not installed. Trying to install..."
        update_repos
        if [ ! yum install -y ntp ]; then
            LogErr "Unable to install ntpd. Aborting"
            SetTestStateAborted
            exit 0
        else
            LogMsg "Installed ntpd successfully"
        fi

        if [ ! chkconfig ntpd on ]; then
            LogErr "Unable to chkconfig ntpd on. Aborting"
            SetTestStateAborted
            exit 0
        else
            LogMsg "Successfull configure ntpd"
        fi

        if [ ! ntpdate pool.ntp.org ]; then
            LogErr "Unable to set ntpdate. Aborting"
            SetTestStateAborted
            exit 0
        else
            LogMsg "Successfull update ntpdate to pool.ntp.org"
        fi

        if [ ! service ntpd start ]; then
            LogErr "Unable to start ntpd. Aborting"
            SetTestStateAborted
            exit 0
        else
            LogMsg "Successfully started ntpd service"
        fi
    fi

    # set rtc clock to system time & restart ntpd
    if [ ! hwclock --systohc ]; then
        LogErr "Unable to sync RTC clock to system time. Aborting"
        SetTestStateAborted
        exit 0
    else
        LogMsg "Successfully synced RTC clock"
    fi

    if [ ! service ntpd restart ];then
        LogErr "Unable to start ntpd. Aborting"
        SetTestStateAborted
        exit 0
    else
        LogMsg "Successfully restarted ntpd daemon"
    fi

elif [ is_ubuntu ] ; then
    # Check if ntp is running
    if [ ! service ntp restart ]; then
        LogMsg "ntp is not installed. Trying to install..."
        update_repos
        install_package ntp
        which ntpd
        if [ $? -eq 0 ]; then
            LogMsg "ntpd installed successfully"
        else
            LogErr "Failed to install ntpd"
            SetTestStateAborted
            exit 0
        fi
    fi

    # set rtc clock to system time & restart ntpd
    if [ ! hwclock --systohc ]; then
        LogErr "Unable to sync RTC clock to system time. Aborting"
        SetTestStateAborted
        exit 0
    else
        LogMsg "Successfully synced RTC clock to the system"
    fi

    if [ ! service ntp restart ]; then
        LogErr "Unable to restart ntpd. Aborting"
        SetTestStateAborted
        exit 0
    else
        LogMsg "Successfully restarted ntpd daemon"
    fi

elif [ is_suse ]; then
    #In SLES 12 service name is ntpd, in SLES 11 is ntp
    os_RELEASE=$(echo "$os_RELEASE" | sed -e 's/^\(.\{2\}\).*/\1/')
    if  [ "$os_RELEASE" -eq 11 ]; then
        srv="ntp"
    else
        srv="ntpd"
    fi
    LogMsg "Time service daemon name is $srv"

    service $srv restart
    if [ ! service $srv restart ]; then
        LogMsg "ntp is not installed. Trying to install ..."
        update_repos
        zypper --non-interactive install ntp
        if [ ! zypper --non-interactive install ntp ]; then
            LogErr "Unable to install ntp. Aborting"
            SetTestStateAborted
            exit 0
        else
            LogMsg "Successfully installed ntpd daemon"
        fi
    fi

    service $srv stop

    # Edit ntp Server config and set the timeservers
    sed -i 's/^server.*/ /g' /etc/ntp.conf
    echo "
    server 0.pool.ntp.org
    server 1.pool.ntp.org
    server 2.pool.ntp.org
    server 3.pool.ntp.org
    " >> /etc/ntp.conf
    if [[ $? -ne 0 ]]; then
        LogErr "Unable to sync RTC clock to system time. Aborting"
        SetTestStateAborted
        exit 0
    else
        LogMsg "Successfully synced RTC clock to system time"
    fi

    # Set rtc clock to system time
    hwclock --systohc
    if [ ! hwclock --systohc ]; then
        LogErr "Unable to sync RTC clock to system time. Aborting"
        SetTestStateAborted
        exit 0
    else
        LogMsg "Successfully synced RTC clock to system time"
    fi

    # Restart ntp service
    service $srv restart
    if [ ! service $srv restart]; then
        LogErr "Unable to restart $srv. Aborting"
        SetTestStateAborted
        exit 0
    else
        LogMsg "Successfull restarted $srv daemon"
    fi

elif [[ $(detect_linux_distribution) == coreos ]]; then
    # Refer to https://github.com/coreos/docs/blob/master/os/configuring-date-and-timezone.md#time-synchronization
    systemctl stop systemd-timesyncd
    systemctl mask systemd-timesyncd
    systemctl enable ntpd
    systemctl start ntpd
    check_exit_status "Start ntpd service"
    # set rtc clock to system time & restart ntpd
    if [ ! hwclock --systohc ]; then
        LogErr "Unable to sync RTC clock to system time. Aborting"
        SetTestStateAborted
        exit 0
    else
        LogMsg "Successfully synced RTC clock to system time"
    fi

    if [ ! systemctl restart ntpd ];then
        LogErr "Unable to restart ntpd. Aborting"
        SetTestStateAborted
        exit 0
    else
        LogMsg "Successfully restarted ntpd daemon"
    fi

else # other distro
    LogErr "Distro not supported. Aborting"
    UpdateSummary "Distro not supported. Aborting"
    SetTestStateAborted
    exit 0
fi
>>>>>>> d7169d3b

# check if the ntp daemon is running
timeout=50
while [ $timeout -ge 0 ]; do
    ntpdVal=$(ntpq -p $loopbackIP)
    if [ -n "$ntpdVal" ] ; then
        break
    else
        LogMsg "Wait for ntp daemon is running"
        timeout=$((timeout-5))
        sleep 5
    fi
done

if [ -z "$ntpdVal" ];then
    LogErr "Unable to query ntp deamon!"
    SetTestStateAborted
    exit 0
else
    LogMsg "Verified ntpd deamon running"
fi

# Variables for while loop. stopTest is the time until the test will run
isOver=false
secondsToRun=1800
stopTest=$(( $(date +%s) + secondsToRun ))

while [ $isOver == false ]; do
    # 'ntpq -c rl' returns the offset between the ntp server and internal clock
    delay=$(ntpq -c rl $loopbackIP | grep offset= | awk -F "=" '{print $3}' | awk '{print $1}')
    delay=$(echo "$delay" | sed s'/.$//')

    # If the above value is not a number it means the output is an error message and exit loop
    re='^-?[0-9]+([.][0-9]+)?$'
    if ! [[ $delay =~ $re ]] ; then
        ntpqErr="$(ntpq -c rl $loopbackIP 2>&1)"
        LogErr "ntpq returned $ntpqErr. Aborting test."
        SetTestStateAborted
        isOver=true
        exit 0
    fi

    # Transform from milliseconds to seconds
    delay=$(echo "$delay" 1000 | awk '{ print $1/$2 }')

    # Using awk for float comparison
    check=$(echo "$delay $maxdelay" | awk '{if ($1 < $2) print 0; else print 1}')

    # Also check if delay is 0.0
    checkzero=$(echo "$delay $zerodelay" | awk '{if ($1 == $2) print 0; else print 1}')

    # Check delay for changes; if it matches the requirements, the loop will end
    if [[ $checkzero -ne 0 ]] && \
       [[ $check -eq 0 ]]; then
        isOver=true
    fi

    # The loop will run for half an hour if delay doesn't match the requirements
    if  [[ $(date +%s) -gt $stopTest ]]; then
        isOver=true
        if [[ $checkzero -eq 0 ]]; then
            # If delay is 0, something is wrong, so we abort.
            LogErr "Delay cannot be 0.000; Please check ntp sync manually."
            SetTestStateAborted
            exit 0
        elif [[ 0 -ne $check ]] ; then
            LogErr "ntp time out of sync. Test Failed"
            LogErr "ntp offset is $delay seconds."
            SetTestStateFailed
            exit 0
        fi
    fi
    sleep 1
done

# If we reached this point, time is synced.
LogMsg "Test passed. ntp offset is $delay seconds."
SetTestStateCompleted
exit 0<|MERGE_RESOLUTION|>--- conflicted
+++ resolved
@@ -28,163 +28,6 @@
 # Source constants file and initialize most common variables
 UtilsInit
 
-<<<<<<< HEAD
-GetDistro
-# Try to restart NTP. If it fails we try to install it.
-case $DISTRO in
-        redhat_*|centos_*)
-            # RHEL 8 does not support NTP, skip test
-            if [[ $os_RELEASE =~ 8.* ]]; then
-                LogMsg "Info: $os_VENDOR $os_RELEASE does not support NTP. Test skipped. "
-                SetTestStateSkipped
-                exit 0
-            fi
-            # Check if ntpd is running
-            if ! service ntpd restart
-            then
-                LogMsg "Info: NTPD not installed. Trying to install..."
-                if [ ! yum install -y ntp ntpdate ]; then
-                    LogErr "Unable to install ntpd. Aborting"
-                    SetTestStateAborted
-                    exit 0
-                fi
-
-                if [ ! chkconfig ntpd on ]; then
-                    LogErr "Unable to chkconfig ntpd on. Aborting"
-                    SetTestStateAborted
-                    exit 0
-                fi
-
-                if [ ! ntpdate pool.ntp.org ]; then
-                    LogErr "Unable to set ntpdate. Aborting"
-                    SetTestStateAborted
-                    exit 0
-                fi
-
-                if [ ! service ntpd start ]; then
-                    LogErr "Unable to start ntpd. Aborting"
-                    SetTestStateAborted
-                    exit 0
-                fi
-                LogMsg "Info: NTPD has been installed successfully!"
-            fi
-
-            # set rtc clock to system time & restart NTPD
-            if [ ! hwclock --systohc ]; then
-                LogErr "Unable to sync RTC clock to system time. Aborting"
-                SetTestStateAborted
-                exit 0
-            fi
-
-            if [ ! service ntpd restart ]; then
-                LogErr "Unable to start ntpd. Aborting"
-                SetTestStateAborted
-                exit 0
-            fi
-        ;;
-        ubuntu*)
-            # Check if ntp is running
-            if [ ! service ntp restart ]; then
-                LogMsg "NTP is not installed. Trying to install..."
-                update_repos
-                install_package ntp
-                LogMsg "Info: NTPD has been installed successfully!"
-            fi
-
-            # set rtc clock to system time & restart NTPD
-            if [ ! hwclock --systohc ]; then
-                LogErr "Unable to sync RTC clock to system time. Aborting"
-                SetTestStateAborted
-                exit 0
-            fi
-
-            if [ ! service ntp restart ]; then
-                LogErr "Unable to restart ntpd. Aborting"
-                SetTestStateAborted
-                exit 0
-            fi
-        ;;
-        suse*|sles*)
-            #In SLES 12 service name is ntpd, in SLES 11 is ntp
-            os_RELEASE=$(echo "$os_RELEASE" | sed -e 's/^\(.\{2\}\).*/\1/')
-            if  [ "$os_RELEASE" -eq 11 ]; then
-                srv="ntp"
-            else
-                srv="ntpd"
-            fi
-
-            service $srv restart
-            if [ ! service $srv restart ]; then
-                LogMsg "NTP is not installed. Trying to install ..."
-                zypper --non-interactive install ntp
-                if [ ! zypper --non-interactive install ntp ]; then
-                    LogErr "Unable to install ntp. Aborting"
-                    SetTestStateAborted
-                    exit 0
-                fi
-                LogErr "NTP installed successfully!"
-            fi
-
-            service $srv stop
-
-            # Edit NTP Server config and set the timeservers
-            sed -i 's/^server.*/ /g' /etc/ntp.conf
-            echo "
-            server 0.pool.ntp.org
-            server 1.pool.ntp.org
-            server 2.pool.ntp.org
-            server 3.pool.ntp.org
-            " >> /etc/ntp.conf
-            if [[ $? -ne 0 ]]; then
-                LogErr "Unable to sync RTC clock to system time. Aborting"
-                SetTestStateAborted
-                exit 0
-            fi
-
-            # Set rtc clock to system time
-            hwclock --systohc
-            if [ ! hwclock --systohc ]; then
-                LogErr "Unable to sync RTC clock to system time. Aborting"
-                SetTestStateAborted
-                exit 0
-            fi
-
-            # Restart NTP service
-            service $srv restart
-            if [ ! service $srv restart ]; then
-                LogErr "Unable to restart ntpd. Aborting"
-                SetTestStateAborted
-                exit 0
-            fi
-        ;;
-        coreos)
-            # Refer to https://github.com/coreos/docs/blob/master/os/configuring-date-and-timezone.md#time-synchronization
-            systemctl stop systemd-timesyncd
-            systemctl mask systemd-timesyncd
-            systemctl enable ntpd
-            systemctl start ntpd
-            check_exit_status "Start ntpd service"
-            # set rtc clock to system time & restart NTPD
-            if [ ! hwclock --systohc ]; then
-                LogErr "Unable to sync RTC clock to system time. Aborting"
-                SetTestStateAborted
-                exit 0
-            fi
-
-            if [ ! systemctl restart ntpd ]; then
-                LogErr "Unable to restart ntpd. Aborting"
-                SetTestStateAborted
-                exit 0
-            fi
-        ;;
-        *)
-            LogMsg "Warning: Distro not supported. Aborting"
-            UpdateSummary "Warning: Distro not supported. Aborting"
-            SetTestStateAborted
-            exit 0
-        ;;
-    esac
-=======
 # Try to restart ntp. If it fails we try to install it.
 if [ is_fedora ]; then
     # RHEL 8 does not support ntp, skip test
@@ -304,7 +147,13 @@
         fi
     fi
 
-    service $srv stop
+            # Set rtc clock to system time
+            hwclock --systohc
+            if [ ! hwclock --systohc ]; then
+                LogErr "Unable to sync RTC clock to system time. Aborting"
+                SetTestStateAborted
+                exit 0
+            fi
 
     # Edit ntp Server config and set the timeservers
     sed -i 's/^server.*/ /g' /etc/ntp.conf
@@ -372,7 +221,6 @@
     SetTestStateAborted
     exit 0
 fi
->>>>>>> d7169d3b
 
 # check if the ntp daemon is running
 timeout=50
